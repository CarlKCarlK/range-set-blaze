#![cfg(test)]

use super::*;
use itertools::Itertools;
use quickcheck_macros::quickcheck;
use rand::{rngs::StdRng, SeedableRng};
use std::fmt::Debug;
use std::{
    any::Any,
    collections::{hash_map::DefaultHasher, BTreeSet},
    fmt::Display,
    hash::Hash,
    iter::FusedIterator,
    ops::BitOr,
    panic::{RefUnwindSafe, UnwindSafe},
}; // , time::Instant
   // use sorted_iter::assume::AssumeSortedByKeyExt;
   // use rand::{rngs::StdRng, seq::SliceRandom, SeedableRng};
use syntactic_for::syntactic_for;
use tests_common::{How, MemorylessIter, MemorylessRange};
// use thousands::Separable;
use std::ops::BitAndAssign;
use wasm_bindgen_test::wasm_bindgen_test;

type I32SafeLen = <i32 as crate::Integer>::SafeLen;

#[wasm_bindgen_test]
#[test]
fn insert_255u8() {
    let range_set_blaze = RangeSetBlaze::<u8>::from_iter([255]);
    assert!(range_set_blaze.to_string() == "255..=255");
}

#[wasm_bindgen_test]
#[test]
#[should_panic]
fn insert_max_u128() {
    let a = RangeSetBlaze::<u128>::from_iter([u128::MAX]);
    println!("a: {a}");
}

#[wasm_bindgen_test]
#[test]
fn sub() {
    for start in i8::MIN..i8::MAX {
        for end in start..i8::MAX {
            let diff = i8::safe_len(&(start..=end));
            let diff2 = (end as i16) - (start as i16) + 1;
            assert_eq!(diff as i16, diff2);
        }
    }
    for start in u8::MIN..u8::MAX {
        for end in start..u8::MAX {
            let diff = u8::safe_len(&(start..=end));
            let diff2 = (end as i16) - (start as i16) + 1;
            assert_eq!(diff as i16, diff2);
        }
    }

    let before = 127i8.overflowing_sub(-128i8).0;
    let after = before as u8;
    println!("before: {before}, after: {after}");
}

#[wasm_bindgen_test]
#[test]
fn complement0() {
    syntactic_for! { ty in [i8, u8, isize, usize,  i16, u16, i32, u32, i64, u64, isize, usize, i128, u128] {
        $(
        let empty = RangeSetBlaze::<$ty>::new();
        let full = !&empty;
        println!("empty: {empty} (len {}), full: {full} (len {})", empty.len(), full.len());
        )*
    }};
}

#[wasm_bindgen_test]
#[test]
fn repro_bit_and() {
    let a = RangeSetBlaze::from_iter([1u8, 2, 3]);
    let b = RangeSetBlaze::from_iter([2u8, 3, 4]);

    let result = &a & &b;
    println!("{result}");
    assert_eq!(result, RangeSetBlaze::from_iter([2u8, 3]));
}

#[wasm_bindgen_test]
#[test]
fn repro1() {
    let mut range_set_blaze = RangeSetBlaze::from_iter([20..=21, 24..=24, 25..=29]);
    println!("{range_set_blaze}");
    assert!(range_set_blaze.to_string() == "20..=21, 24..=29");
    range_set_blaze.internal_add(25..=25);
    println!("{range_set_blaze}");
    assert!(range_set_blaze.to_string() == "20..=21, 24..=29");
}

#[wasm_bindgen_test]
#[test]
fn repro2() {
    let mut range_set_blaze = RangeSetBlaze::<i8>::from_iter([-8, 8, -2, -1, 3, 2]);
    range_set_blaze.internal_add(25..=25);
    println!("{range_set_blaze}");
    assert!(range_set_blaze.to_string() == "-8..=-8, -2..=-1, 2..=3, 8..=8, 25..=25");
}

#[wasm_bindgen_test]
#[test]
fn doctest1() {
    let a = RangeSetBlaze::<u8>::from_iter([1, 2, 3]);
    let b = RangeSetBlaze::<u8>::from_iter([3, 4, 5]);

    let result = &a | &b;
    assert_eq!(result, RangeSetBlaze::<u8>::from_iter([1, 2, 3, 4, 5]));
}

#[wasm_bindgen_test]
#[test]
fn doctest2() {
    let set = RangeSetBlaze::<u8>::from_iter([1, 2, 3]);
    assert!(set.contains(1));
    assert!(!set.contains(4));
}

#[wasm_bindgen_test]
#[test]
fn doctest3() {
    let mut a = RangeSetBlaze::from_iter([1..=3]);
    let mut b = RangeSetBlaze::from_iter([3..=5]);

    a.append(&mut b);

    assert_eq!(a.len(), 5 as I32SafeLen);
    assert_eq!(b.len(), 0 as I32SafeLen);

    assert!(a.contains(1));
    assert!(a.contains(2));
    assert!(a.contains(3));
    assert!(a.contains(4));
    assert!(a.contains(5));
}

#[wasm_bindgen_test]
#[test]
fn doctest4() {
    let a = RangeSetBlaze::<i8>::from_iter([1, 2, 3]);

    let result = !&a;
    assert_eq!(result.to_string(), "-128..=0, 4..=127");
}

#[wasm_bindgen_test]
#[test]
fn compare() {
    let mut btree_set = BTreeSet::<u128>::new();
    btree_set.insert(3);
    btree_set.insert(1);
    let string = btree_set.iter().join(", ");
    println!("{string:#?}");
    assert!(string == "1, 3");
}

#[wasm_bindgen_test]
#[test]
fn demo_c1() {
    // before_or_equal_exists	1
    // equal?	0
    // is_included	0
    //     INSERT
    let mut range_set_blaze = RangeSetBlaze::from_iter([10..=10]);
    range_set_blaze.internal_add(12..=12);
    assert!(range_set_blaze.to_string() == "10..=10, 12..=12");
    assert!(range_set_blaze._len_slow() == range_set_blaze.len());
}

#[wasm_bindgen_test]
#[test]
fn demo_c2() {
    // before_or_equal_exists	1
    // equal?	0
    // is_included	0
    //     INSERT
    let mut range_set_blaze = RangeSetBlaze::from_iter([10..=10, 13..=13]);
    range_set_blaze.internal_add(12..=12);
    assert!(range_set_blaze.to_string() == "10..=10, 12..=13");
    assert!(range_set_blaze._len_slow() == range_set_blaze.len());
}

#[wasm_bindgen_test]
#[test]
fn demo_f1() {
    // before_or_equal_exists	0
    //     INSERT, etc

    let mut range_set_blaze = RangeSetBlaze::from_iter([11..=14, 22..=26]);
    range_set_blaze.internal_add(10..=10);
    assert!(range_set_blaze.to_string() == "10..=14, 22..=26");
    println!(
        "demo_1 range_set_blaze = {:?}, _len_slow = {}, len = {}",
        range_set_blaze,
        range_set_blaze._len_slow(),
        range_set_blaze.len()
    );

    assert!(range_set_blaze._len_slow() == range_set_blaze.len());
}

#[wasm_bindgen_test]
#[test]
fn demo_d1() {
    // before_or_equal_exists	1
    // equal?	1
    // is_included	n/a
    // fits?	1
    //     DONE

    let mut range_set_blaze = RangeSetBlaze::from_iter([10..=14]);
    range_set_blaze.internal_add(10..=10);
    assert!(range_set_blaze.to_string() == "10..=14");
    assert!(range_set_blaze._len_slow() == range_set_blaze.len());
}

#[wasm_bindgen_test]
#[test]
fn demo_e1() {
    // before_or_equal_exists	1
    // equal?	1
    // is_included	n/a
    // fits?	0
    // next?    0
    //     DONE

    let mut range_set_blaze = RangeSetBlaze::from_iter([10..=14, 16..=16]);
    range_set_blaze.internal_add(10..=19);
    assert!(range_set_blaze.to_string() == "10..=19");
    assert!(range_set_blaze._len_slow() == range_set_blaze.len());
}

#[wasm_bindgen_test]
#[test]
fn demo_b1() {
    // before_or_equal_exists	1
    // equal?	0
    // is_included	1
    // fits?	0
    // next?    0
    //     DONE

    let mut range_set_blaze = RangeSetBlaze::from_iter([10..=14]);
    range_set_blaze.internal_add(12..=17);
    assert!(range_set_blaze.to_string() == "10..=17");
    assert!(range_set_blaze._len_slow() == range_set_blaze.len());
}

#[wasm_bindgen_test]
#[test]
fn demo_b2() {
    // before_or_equal_exists	1
    // equal?	0
    // is_included	1
    // fits?	0
    // next?    1
    // delete how many? 1
    //     DONE

    let mut range_set_blaze = RangeSetBlaze::from_iter([10..=14, 16..=16]);
    range_set_blaze.internal_add(12..=17);
    assert!(range_set_blaze.to_string() == "10..=17");
    assert!(range_set_blaze._len_slow() == range_set_blaze.len());
}

#[wasm_bindgen_test]
#[test]
fn demo_b3() {
    // before_or_equal_exists	1
    // equal?	0
    // is_included	1
    // fits?	0
    // next?    1
    // delete how many? 0
    //     DONE

    let mut range_set_blaze = RangeSetBlaze::from_iter([10..=15, 160..=160]);
    range_set_blaze.internal_add(12..=17);
    assert!(range_set_blaze.to_string() == "10..=17, 160..=160");
    assert!(range_set_blaze._len_slow() == range_set_blaze.len());
}

#[wasm_bindgen_test]
#[test]
fn demo_a() {
    // before_or_equal_exists	1
    // equal?	0
    // is_included	1
    // fits?	1
    //     DONE
    let mut range_set_blaze = RangeSetBlaze::from_iter([10..=14]);
    range_set_blaze.internal_add(12..=12);
    assert!(range_set_blaze.to_string() == "10..=14");
    println!(
        "demo_a range_set_blaze = {:?}, _len_slow = {}, len = {}",
        range_set_blaze,
        range_set_blaze._len_slow(),
        range_set_blaze.len()
    );
    assert!(range_set_blaze._len_slow() == range_set_blaze.len());
}

#[wasm_bindgen_test]
#[test]
fn add_in_order() {
    let mut range_set = RangeSetBlaze::new();
    for i in 0u64..1000 {
        range_set.insert(i);
    }
}

#[wasm_bindgen_test]
#[test]
fn optimize() {
    let end = 8u8;
    for a in 0..=end {
        for b in 0..=end {
            for c in 0..=end {
                for d in 0..=end {
                    let restart = (a >= 2 && a - 2 >= d) || (c >= 2 && c - 2 >= b);
                    print!("{a}\t{b}\t{c}\t{d}\t");
                    if a > b {
                        println!("impossible");
                    } else if c > d {
                        println!("error");
                    } else {
                        let mut range_set_blaze = RangeSetBlaze::new();
                        range_set_blaze.internal_add(a..=b);
                        range_set_blaze.internal_add(c..=d);
                        if range_set_blaze.ranges_len() == 1 {
                            let vec = range_set_blaze.into_iter().collect::<Vec<u8>>();
                            println! {"combine\t{}\t{}", vec[0], vec[vec.len()-1]};
                            assert!(!restart);
                        } else {
                            println!("restart");
                            assert!(restart);
                        }
                    }
                }
            }
        }
    }
}

#[wasm_bindgen_test]
#[test]
fn understand_into_iter() {
    let btree_set = BTreeSet::from([1, 2, 3, 4, 5]);
    for i in btree_set.iter() {
        println!("{i}");
    }

    let s = "abc".to_string();
    for c in s.chars() {
        println!("{c}");
    }
    println!("{s:?}");
    // println!("{btree_set:?}");

    // let ri = 1..=5;
    // let rii = ri.into_iter();
    // let val = rii.next();
    // let len = rii.len();
    // // for i in ri() {
    // //     println!("{i} {}", ri.len());
    // // }
    // // println!("{ri:?}");
    let s = "hello".to_string();
    let mut si = s.bytes();
    let _val = si.next();
    let _len = si.len();
    let _len2 = s.len();

    let arr = [1, 2, 3, 4, 5];
    for i in arr.iter() {
        println!("{i}");
    }

    for i in arr {
        println!("{i}");
    }

    // let rsi = RangeSetBlaze::from_iter(1..=5);
    // for i in rsi.iter() {
    //     println!("{i}");
    // }
    // let len = rsi.len();
}

#[derive(Debug, PartialEq)]
struct BooleanVector(Vec<bool>);

impl BitAndAssign for BooleanVector {
    // `rhs` is the "right-hand side" of the expression `a &= b`.
    fn bitand_assign(&mut self, rhs: Self) {
        assert_eq!(self.0.len(), rhs.0.len());
        *self = BooleanVector(
            self.0
                .iter()
                .zip(rhs.0.iter())
                .map(|(x, y)| *x && *y)
                .collect(),
        );
    }
}

#[wasm_bindgen_test]
#[test]
fn understand_bitand_assign() {
    let mut a = 3u8;
    let b = 5u8;
    a &= b;
    println!("{a}");
    println!("{b}");

    let mut bv = BooleanVector(vec![true, true, false, false]);
    let bv2 = BooleanVector(vec![true, false, true, false]);
    bv &= bv2;
    let expected = BooleanVector(vec![true, false, false, false]);
    assert_eq!(bv, expected);
    // println!("{bv2:?}");
}

#[wasm_bindgen_test]
#[test]
fn iters() {
    let range_set_blaze = RangeSetBlaze::from_iter([1..=6, 8..=9, 11..=15]);
    assert!(range_set_blaze.len() == 13 as I32SafeLen);
    for i in range_set_blaze.iter() {
        println!("{i}");
    }
    for range in range_set_blaze.ranges() {
        println!("{range:?}");
    }
    let mut rs = range_set_blaze.ranges();
    println!("{:?}", rs.next());
    println!("{range_set_blaze}");
    println!("{:?}", rs.len());
    println!("{:?}", rs.next());
    for i in range_set_blaze.iter() {
        println!("{i}");
    }
    // range_set_blaze.len();

    let mut rs = !range_set_blaze.ranges();
    println!("{:?}", rs.next());
    println!("{range_set_blaze}");
    // !!! assert that can't use range_set_blaze again
}

#[wasm_bindgen_test]
#[test]
fn missing_doctest_ops() {
    // note that may be borrowed or owned in any combination.

    // Returns the union of `self` and `rhs` as a new [`RangeSetBlaze`].
    let a = RangeSetBlaze::from_iter([1, 2, 3]);
    let b = RangeSetBlaze::from_iter([3, 4, 5]);

    let result = &a | &b;
    assert_eq!(result, RangeSetBlaze::from_iter([1, 2, 3, 4, 5]));
    let result = a | &b;
    assert_eq!(result, RangeSetBlaze::from_iter([1, 2, 3, 4, 5]));

    // Returns the complement of `self` as a new [`RangeSetBlaze`].
    let a = RangeSetBlaze::<i8>::from_iter([1, 2, 3]);

    let result = !&a;
    assert_eq!(result.to_string(), "-128..=0, 4..=127");
    let result = !a;
    assert_eq!(result.to_string(), "-128..=0, 4..=127");

    // Returns the intersection of `self` and `rhs` as a new `RangeSetBlaze<T>`.

    let a = RangeSetBlaze::from_iter([1, 2, 3]);
    let b = RangeSetBlaze::from_iter([2, 3, 4]);

    let result = a & &b;
    assert_eq!(result, RangeSetBlaze::from_iter([2, 3]));
    let a = RangeSetBlaze::from_iter([1, 2, 3]);
    let result = a & b;
    assert_eq!(result, RangeSetBlaze::from_iter([2, 3]));

    // Returns the symmetric difference of `self` and `rhs` as a new `RangeSetBlaze<T>`.
    let a = RangeSetBlaze::from_iter([1, 2, 3]);
    let b = RangeSetBlaze::from_iter([2, 3, 4]);

    let result = a ^ b;
    assert_eq!(result, RangeSetBlaze::from_iter([1, 4]));

    // Returns the set difference of `self` and `rhs` as a new `RangeSetBlaze<T>`.
    let a = RangeSetBlaze::from_iter([1, 2, 3]);
    let b = RangeSetBlaze::from_iter([2, 3, 4]);

    let result = a - b;
    assert_eq!(result, RangeSetBlaze::from_iter([1]));
}

#[wasm_bindgen_test]
#[test]
fn multi_op() {
    let a = RangeSetBlaze::from_iter([1..=6, 8..=9, 11..=15]);
    let b = RangeSetBlaze::from_iter([5..=13, 18..=29]);
    let c = RangeSetBlaze::from_iter([38..=42]);
    let d = &(&a | &b) | &c;
    println!("{d}");
    let d = a | b | &c;
    println!("{d}");

    let a = RangeSetBlaze::from_iter([1..=6, 8..=9, 11..=15]);
    let b = RangeSetBlaze::from_iter([5..=13, 18..=29]);
    let c = RangeSetBlaze::from_iter([38..=42]);

    let _ = [&a, &b, &c].union();
    let d = [a, b, c].iter().intersection();
    assert_eq!(d, RangeSetBlaze::new());

    assert_eq!(
        !MultiwayRangeSetBlaze::<u8>::union([]),
        RangeSetBlaze::from_iter([0..=255])
    );

    let a = RangeSetBlaze::from_iter([1..=6, 8..=9, 11..=15]);
    let b = RangeSetBlaze::from_iter([5..=13, 18..=29]);
    let c = RangeSetBlaze::from_iter([1..=42]);

    let _ = &a & &b;
    let d = [&a, &b, &c].intersection();
    // let d = RangeSetBlaze::intersection([a, b, c]);
    println!("{d}");
    assert_eq!(d, RangeSetBlaze::from_iter([5..=6, 8..=9, 11..=13]));

    assert_eq!(
        MultiwayRangeSetBlaze::<u8>::intersection([]),
        RangeSetBlaze::from_iter([0..=255])
    );
}

// https://stackoverflow.com/questions/21747136/how-do-i-print-in-rust-the-type-of-a-variable/58119924#58119924
// fn print_type_of<T>(_: &T) {
//     println!("{}", std::any::type_name::<T>())
// }

#[wasm_bindgen_test]
#[test]
fn custom_multi() {
    let a = RangeSetBlaze::from_iter([1..=6, 8..=9, 11..=15]);
    let b = RangeSetBlaze::from_iter([5..=13, 18..=29]);
    let c = RangeSetBlaze::from_iter([38..=42]);

    let union_stream = b.ranges() | c.ranges();
    let a_less = a.ranges() - union_stream;
    let d: RangeSetBlaze<_> = a_less.into_range_set_blaze();
    println!("{d}");

    let d: RangeSetBlaze<_> =
        (a.ranges() - [b.ranges(), c.ranges()].union()).into_range_set_blaze();
    println!("{d}");
}

#[wasm_bindgen_test]
#[test]
fn from_string() {
    let a = RangeSetBlaze::from_iter([0..=4, 14..=17, 30..=255, 0..=37, 43..=65535]);
    assert_eq!(a, RangeSetBlaze::from_iter([0..=65535]));
}

#[wasm_bindgen_test]
#[test]
fn nand_repro() {
    let b = &RangeSetBlaze::from_iter([5u8..=13, 18..=29]);
    let c = &RangeSetBlaze::from_iter([38..=42]);
    println!("about to nand");
    let d = !b | !c;
    assert_eq!(
        d,
        RangeSetBlaze::from_iter([0..=4, 14..=17, 30..=255, 0..=37, 43..=255])
    );
}

#[wasm_bindgen_test]
#[test]
fn parity() {
    let a = &RangeSetBlaze::from_iter([1..=6, 8..=9, 11..=15]);
    let b = &RangeSetBlaze::from_iter([5..=13, 18..=29]);
    let c = &RangeSetBlaze::from_iter([38..=42]);
    assert_eq!(
        a & !b & !c | !a & b & !c | !a & !b & c | a & b & c,
        RangeSetBlaze::from_iter([1..=4, 7..=7, 10..=10, 14..=15, 18..=29, 38..=42])
    );
    let _d = [a.ranges()].intersection();
    let _parity: RangeSetBlaze<u8> = [[a.ranges()].intersection()].union().into_range_set_blaze();
    let _parity: RangeSetBlaze<u8> = [a.ranges()].intersection().into_range_set_blaze();
    let _parity: RangeSetBlaze<u8> = [a.ranges()].union().into_range_set_blaze();
    println!("!b {}", !b);
    println!("!c {}", !c);
    println!("!b|!c {}", !b | !c);
    println!(
        "!b|!c {}",
        RangeSetBlaze::from_sorted_disjoint(!b.ranges() | !c.ranges())
    );

    let _a = RangeSetBlaze::from_iter([1..=6, 8..=9, 11..=15]);
    let u = union_dyn!(a.ranges());
    assert_eq!(
        RangeSetBlaze::from_sorted_disjoint(u),
        RangeSetBlaze::from_iter([1..=6, 8..=9, 11..=15])
    );
    let u = union_dyn!(a.ranges(), b.ranges(), c.ranges());
    assert_eq!(
        RangeSetBlaze::from_sorted_disjoint(u),
        RangeSetBlaze::from_iter([1..=15, 18..=29, 38..=42])
    );

    let u = [
        intersection_dyn!(a.ranges(), !b.ranges(), !c.ranges()),
        intersection_dyn!(!a.ranges(), b.ranges(), !c.ranges()),
        intersection_dyn!(!a.ranges(), !b.ranges(), c.ranges()),
        intersection_dyn!(a.ranges(), b.ranges(), c.ranges()),
    ]
    .union();
    assert_eq!(
        RangeSetBlaze::from_sorted_disjoint(u),
        RangeSetBlaze::from_iter([1..=4, 7..=7, 10..=10, 14..=15, 18..=29, 38..=42])
    );
}

#[wasm_bindgen_test]
#[test]
fn bit_or_iter() {
    let i = UnionIter::from([1, 3, 4, 2, 2, 43, -1, 4, 22]);
    let j = UnionIter::from([11, 3, 4, 42, 2, 43, 23, 2, 543]);

    let _not_i = !i.clone();
    let k = i - j;
    assert_eq!(k.to_string(), "-1..=-1, 1..=1, 22..=22");
}

#[wasm_bindgen_test]
#[test]
#[allow(clippy::zero_repeat_side_effects)]
fn empty() {
    let universe: UnionIter<u8, _> = [0..=255].into_iter().collect();
    let arr: [u8; 0] = [];
    let a0 = RangeSetBlaze::<u8>::from_iter(arr);
    assert!(!(a0.ranges()).equal(universe.clone()));
    assert!((!a0).ranges().equal(universe));
    let _a0 = RangeSetBlaze::from_iter([0..=0; 0]);
    let _a = RangeSetBlaze::<i32>::new();

    let a_iter: std::array::IntoIter<i32, 0> = [].into_iter();
    let a = a_iter.collect::<RangeSetBlaze<i32>>();
    let arr: [i32; 0] = [];
    let b = RangeSetBlaze::from_iter(arr);
    let mut c3 = a.clone();
    let mut c5 = a.clone();

    let c0 = (&a).bitor(&b);
    let c1a = &a | &b;
    let c1b = &a | b.clone();
    let c1c = a.clone() | &b;
    let c1d = a.clone() | b.clone();
    let c2: RangeSetBlaze<_> = (a.ranges() | b.ranges()).into_range_set_blaze();
    c3.append(&mut b.clone());
    c5.extend(b);

    let answer = RangeSetBlaze::from_iter(arr);
    assert_eq!(&c0, &answer);
    assert_eq!(&c1a, &answer);
    assert_eq!(&c1b, &answer);
    assert_eq!(&c1c, &answer);
    assert_eq!(&c1d, &answer);
    assert_eq!(&c2, &answer);
    assert_eq!(&c3, &answer);
    assert_eq!(&c5, &answer);

    let a_iter: std::array::IntoIter<i32, 0> = [].into_iter();
    let a = a_iter.collect::<RangeSetBlaze<i32>>();
    let b = RangeSetBlaze::from_iter([0i32; 0]);

    let c0 = a.ranges() | b.ranges();
    let c1 = [a.ranges(), b.ranges()].union();
    let c_list2: [RangesIter<i32>; 0] = [];
    let c2 = c_list2.clone().union();
    let c3 = union_dyn!(a.ranges(), b.ranges());
    let c4 = c_list2.map(DynSortedDisjoint::new).union();

    let answer = RangeSetBlaze::from_iter(arr);
    assert!(c0.equal(answer.ranges()));
    assert!(c1.equal(answer.ranges()));
    assert!(c2.equal(answer.ranges()));
    assert!(c3.equal(answer.ranges()));
    assert!(c4.equal(answer.ranges()));

    let c0 = !(a.ranges() & b.ranges());
    let c1 = ![a.ranges(), b.ranges()].intersection();
    let c_list2: [RangesIter<i32>; 0] = [];
    let c2 = !!c_list2.clone().intersection();
    let c3 = !intersection_dyn!(a.ranges(), b.ranges());
    let c4 = !!c_list2.map(DynSortedDisjoint::new).intersection();

    let answer = !RangeSetBlaze::from_iter([0i32; 0]);
    assert!(c0.equal(answer.ranges()));
    assert!(c1.equal(answer.ranges()));
    assert!(c2.equal(answer.ranges()));
    assert!(c3.equal(answer.ranges()));
    assert!(c4.equal(answer.ranges()));
}

// Can't implement fmt::Display fmt must take ownership
impl<T, I> UnsortedDisjoint<T, I>
where
    T: Integer,
    I: Iterator<Item = RangeInclusive<T>>,
{
    #[allow(clippy::inherent_to_string)]
    #[allow(clippy::wrong_self_convention)]
    pub(crate) fn to_string(self) -> String {
        self.map(|range| format!("{range:?}")).join(", ")
    }
}
#[allow(clippy::reversed_empty_ranges)]
#[wasm_bindgen_test]
#[test]
fn private_constructor() {
    let unsorted_disjoint = UnsortedDisjoint::from([5..=6, 1..=5, 1..=0, -12..=-10, 3..=3]);
    // println!("{}", unsorted_disjoint.fmt());
    assert_eq!(unsorted_disjoint.to_string(), "1..=6, -12..=-10, 3..=3");

    let unsorted_disjoint = UnsortedDisjoint::from([5..=6, 1..=5, 1..=0, -12..=-10, 3..=3]);
    let union_iter = UnionIter::from(unsorted_disjoint);
    // println!("{}", union_iter.fmt());
    assert_eq!(union_iter.to_string(), "-12..=-10, 1..=6");

    let union_iter: UnionIter<_, _> = [5, 6, 1, 2, 3, 4, 5, -12, -11, -10, 3]
        .into_iter()
        .collect();
    assert_eq!(union_iter.to_string(), "-12..=-10, 1..=6");
}

fn is_ddcppdheo<
    T: std::fmt::Debug
        + Display
        + Clone
        + PartialEq
        + PartialOrd
        + Default
        + std::hash::Hash
        + Eq
        + Ord
        + Send
        + Sync,
>() {
}

fn is_sssu<T: Sized + Send + Sync + Unpin>() {}
fn is_like_btreeset_iter<T: Clone + std::fmt::Debug + FusedIterator + Iterator>() {}
// removed DoubleEndedIterator +ExactSizeIterator for now
#[wasm_bindgen_test]
#[test]
fn iter_traits() {
    type ARangesIter<'a> = RangesIter<'a, i32>;
    type AIter<'a> = Iter<i32, ARangesIter<'a>>;
    is_sssu::<AIter>();
    is_like_btreeset_iter::<AIter>();
}

fn is_like_btreeset_into_iter<T: std::fmt::Debug + FusedIterator + Iterator>() {}

fn is_like_btreeset<
    T: Clone
        + std::fmt::Debug
        + Default
        + Eq
        + std::hash::Hash
        + IntoIterator
        + Ord
        + PartialEq
        + PartialOrd
        + RefUnwindSafe
        + Send
        + Sync
        + Unpin
        + UnwindSafe
        + Any
        + ToOwned,
>() {
}

fn is_like_check_sorted_disjoint<
    T: Clone
        + std::fmt::Debug
        + Default
        + IntoIterator
        + RefUnwindSafe
        + Send
        + Sync
        + Unpin
        + UnwindSafe
        + Any
        + ToOwned,
>() {
}

fn is_like_dyn_sorted_disjoint<T: IntoIterator + Unpin + Any>() {}

#[wasm_bindgen_test]
#[test]
fn check_traits() {
    // Debug/Display/Clone/PartialEq/PartialOrd/Default/Hash/Eq/Ord/Send/Sync
    type ARangeSetBlaze = RangeSetBlaze<i32>;
    is_sssu::<ARangeSetBlaze>();
    is_ddcppdheo::<ARangeSetBlaze>();
    is_like_btreeset::<ARangeSetBlaze>();

    type ARangesIter<'a> = RangesIter<'a, i32>;
    is_sssu::<ARangesIter>();
    is_like_btreeset_iter::<ARangesIter>();

    type AIter<'a> = Iter<i32, ARangesIter<'a>>;
    is_sssu::<AIter>();
    is_like_btreeset_iter::<AIter>();

    is_sssu::<IntoIter<i32>>();
    is_like_btreeset_into_iter::<IntoIter<i32>>();

    type AMerge<'a> = Merge<i32, ARangesIter<'a>, ARangesIter<'a>>;
    is_sssu::<AMerge>();
    is_like_btreeset_iter::<AMerge>();

    let a = RangeSetBlaze::from_iter([1..=2, 3..=4]);
    println!("{:?}", a.ranges());

    type AKMerge<'a> = KMerge<i32, ARangesIter<'a>>;
    is_sssu::<AKMerge>();
    is_like_btreeset_iter::<AKMerge>();

    type ANotIter<'a> = NotIter<i32, ARangesIter<'a>>;
    is_sssu::<ANotIter>();
    is_like_btreeset_iter::<ANotIter>();

    type AIntoRangesIter = IntoRangesIter<i32>;
    is_sssu::<AIntoRangesIter>();
    is_like_btreeset_into_iter::<AIntoRangesIter>();

    type ACheckSortedDisjoint<'a> = CheckSortedDisjoint<i32, ARangesIter<'a>>;
    is_sssu::<ACheckSortedDisjoint>();
    type BCheckSortedDisjoint =
        CheckSortedDisjoint<i32, std::array::IntoIter<RangeInclusive<i32>, 0>>;
    is_like_check_sorted_disjoint::<BCheckSortedDisjoint>();

    type ADynSortedDisjoint<'a> = DynSortedDisjoint<'a, i32>;
    is_like_dyn_sorted_disjoint::<ADynSortedDisjoint>();

    type AUnionIter<'a> = UnionIter<i32, ARangesIter<'a>>;
    is_sssu::<AUnionIter>();
    is_like_btreeset_iter::<AUnionIter>();

    type AAssumeSortedStarts<'a> = AssumeSortedStarts<i32, ARangesIter<'a>>;
    is_sssu::<AAssumeSortedStarts>();
    is_like_btreeset_iter::<AAssumeSortedStarts>();
}

#[wasm_bindgen_test]
#[test]
fn integer_coverage() {
    syntactic_for! { ty in [i8, u8, isize, usize,  i16, u16, i32, u32, i64, u64, isize, usize, i128, u128] {
        $(
            let len = <$ty as Integer>::SafeLen::one();
            let a = $ty::zero();
            assert_eq!($ty::safe_len_to_f64(len), 1.0);
            assert_eq!($ty::add_len_less_one(a,len), a);
            assert_eq!($ty::sub_len_less_one(a,len), a);
            assert_eq!($ty::f64_to_safe_len(1.0), len);
            assert!($ty::safe_max_value()<=$ty::MAX);
            assert!(<$ty as Integer>::safe_max_value()<=$ty::MAX);
<<<<<<< HEAD

=======
>>>>>>> a09aaeba
        )*
    }};
}

#[wasm_bindgen_test]
#[test]
#[allow(clippy::bool_assert_comparison)]
fn lib_coverage_0() {
    let a = RangeSetBlaze::from_iter([1..=2, 3..=4]);
    let mut hasher = DefaultHasher::new();
    a.hash(&mut hasher);
    let _d = RangeSetBlaze::<i32>::default();
    assert_eq!(a, a);

    let mut set = RangeSetBlaze::new();
    assert_eq!(set.first(), None);
    set.insert(1);
    assert_eq!(set.first(), Some(1));
    set.insert(2);
    assert_eq!(set.first(), Some(1));

    let set = RangeSetBlaze::from_iter([1, 2, 3]);
    assert_eq!(set.get(2), Some(2));
    assert_eq!(set.get(4), None);

    let mut set = RangeSetBlaze::new();
    assert_eq!(set.last(), None);
    set.insert(1);
    assert_eq!(set.last(), Some(1));
    set.insert(2);
    assert_eq!(set.last(), Some(2));

    assert_eq!(a.len(), a._len_slow());

    let mut a = RangeSetBlaze::from_iter([1..=3]);
    let mut b = RangeSetBlaze::from_iter([3..=5]);

    a.append(&mut b);

    assert_eq!(a.len(), 5 as I32SafeLen);
    assert_eq!(b.len(), 0 as I32SafeLen);

    assert!(a.contains(1));
    assert!(a.contains(2));
    assert!(a.contains(3));
    assert!(a.contains(4));
    assert!(a.contains(5));

    let mut v = RangeSetBlaze::new();
    v.insert(1);
    v.clear();
    assert!(v.is_empty());

    let mut v = RangeSetBlaze::new();
    assert!(v.is_empty());
    v.insert(1);
    assert!(!v.is_empty());

    let sup = RangeSetBlaze::from_iter([1..=3]);
    let mut set = RangeSetBlaze::new();

    assert_eq!(set.is_subset(&sup), true);
    set.insert(2);
    assert_eq!(set.is_subset(&sup), true);
    set.insert(4);
    assert_eq!(set.is_subset(&sup), false);

    let sub = RangeSetBlaze::from_iter([1, 2]);
    let mut set = RangeSetBlaze::new();

    assert_eq!(set.is_superset(&sub), false);

    set.insert(0);
    set.insert(1);
    assert_eq!(set.is_superset(&sub), false);

    set.insert(2);
    assert_eq!(set.is_superset(&sub), true);

    let a = RangeSetBlaze::from_iter([1..=3]);
    let mut b = RangeSetBlaze::new();

    assert_eq!(a.is_disjoint(&b), true);
    b.insert(4);
    assert_eq!(a.is_disjoint(&b), true);
    b.insert(1);
    assert_eq!(a.is_disjoint(&b), false);

    let mut set = RangeSetBlaze::new();
    set.insert(3);
    set.insert(5);
    set.insert(8);
    assert_eq!(Some(5), set.range(4..).next());
    assert_eq!(Some(3), set.range(..).next());
    assert_eq!(None, set.range(..=2).next());
    assert_eq!(None, set.range(1..2).next());
    assert_eq!(
        Some(3),
        set.range((Bound::Excluded(2), Bound::Excluded(4))).next()
    );

    let mut set = RangeSetBlaze::new();

    assert_eq!(set.ranges_insert(2..=5), true);
    assert_eq!(set.ranges_insert(5..=6), true);
    assert_eq!(set.ranges_insert(3..=4), false);
    assert_eq!(set.len(), 5 as I32SafeLen);
    let mut set = RangeSetBlaze::from_iter([1, 2, 3]);
    assert_eq!(set.take(2), Some(2));
    assert_eq!(set.take(2), None);

    let mut set = RangeSetBlaze::new();
    assert!(set.replace(5).is_none());
    assert!(set.replace(5).is_some());

    let mut a = RangeSetBlaze::from_iter([1..=3]);
    #[allow(clippy::reversed_empty_ranges)]
    a.internal_add(2..=1);

    assert_eq!(a.partial_cmp(&a), Some(Ordering::Equal));

    let mut a = RangeSetBlaze::from_iter([1..=3]);
    a.extend(std::iter::once(4));
    assert_eq!(a.len(), 4 as I32SafeLen);

    let mut a = RangeSetBlaze::from_iter([1..=3]);
    a.extend(4..=5);
    assert_eq!(a.len(), 5 as I32SafeLen);

    let mut set = RangeSetBlaze::new();

    set.insert(1);
    while let Some(n) = set.pop_first() {
        assert_eq!(n, 1);
    }
    assert!(set.is_empty());

    let mut set = RangeSetBlaze::new();

    set.insert(1);
    while let Some(n) = set.pop_last() {
        assert_eq!(n, 1);
    }
    assert!(set.is_empty());

    let a = RangeSetBlaze::from_iter([1..=3]);
    let i = a.iter();
    let j = i.clone();
    assert_eq!(i.size_hint(), j.size_hint());
    assert_eq!(format!("{:?}", &i), format!("{:?}", &j));

    let a = RangeSetBlaze::from_iter([1..=3]);
    let i = a.into_iter();
    assert_eq!(i.size_hint(), j.size_hint());
    assert_eq!(
        format!("{:?}", &i),
        "IntoIter { option_range: None, into_iter: [(1, 3)] }"
    );

    let mut a = RangeSetBlaze::from_iter([1..=3]);
    a.extend([1..=3]);
    assert_eq!(a.len(), 3 as I32SafeLen);

    let a = RangeSetBlaze::from_iter([1..=3]);
    let b = <RangeSetBlaze<i32> as Clone>::clone(&a);
    assert_eq!(a, b);
    let c = <RangeSetBlaze<i32> as Default>::default();
    assert_eq!(c, RangeSetBlaze::new());

    syntactic_for! { ty in [i8, u8, isize, usize,  i16, u16, i32, u32, i64, u64, isize, usize, i128, u128] {
        $(
            let a = RangeSetBlaze::<$ty>::new();
            println!("{a:#?}");
            assert_eq!(a.iter().next(), None);

            let mut a = RangeSetBlaze::from_iter([$ty::one()..=3]);
            let mut b = RangeSetBlaze::from_iter([3..=5]);

            a.append(&mut b);

            // assert_eq!(a.len(), 5usize);
            assert_eq!(b.len(), <$ty as Integer>::SafeLen::zero());

            assert!(a.contains(1));
            assert!(a.contains(2));
            assert!(a.contains(3));
            assert!(a.contains(4));
            assert!(a.contains(5));

            assert!(b.is_empty());

            let a = RangeSetBlaze::from_iter([$ty::one()..=3]);
            let b = RangeSetBlaze::from_iter([3..=5]);
            assert!(!a.is_subset(&b));
            assert!(!a.is_superset(&b));

        )*
    }};

    let a = RangeSetBlaze::from_iter([1u128..=3]);
    assert!(a.contains(1));
    assert!(!a.is_disjoint(&a));
}

#[wasm_bindgen_test]
#[test]
#[should_panic]
fn lib_coverage_2() {
    let v = RangeSetBlaze::<u128>::new();
    v.contains(u128::MAX);
}

#[wasm_bindgen_test]
#[test]
#[should_panic]
fn lib_coverage_3() {
    let mut v = RangeSetBlaze::<u128>::new();
    v.remove(u128::MAX);
}

#[wasm_bindgen_test]
#[test]
#[should_panic]
fn lib_coverage_4() {
    let mut v = RangeSetBlaze::<u128>::new();
    v.split_off(u128::MAX);
}

#[wasm_bindgen_test]
#[test]
#[should_panic]
fn lib_coverage_5() {
    let mut v = RangeSetBlaze::<u128>::new();
    v.internal_add(0..=u128::MAX);
}

#[wasm_bindgen_test]
#[test]
fn lib_coverage_6() {
    syntactic_for! { ty in [i8, u8, isize, usize,  i16, u16, i32, u32, i64, u64, isize, usize, i128, u128] {
        $(
            let mut a = RangeSetBlaze::<$ty>::from_iter([1..=3, 5..=7, 9..=120]);
            a.ranges_insert(2..=100);
            assert_eq!(a, RangeSetBlaze::from_iter([1..=120]));


        )*
    }};
}

#[wasm_bindgen_test]
#[test]
fn merge_coverage_0() {
    let a = CheckSortedDisjoint::new(vec![1..=2, 5..=100].into_iter());
    let b = CheckSortedDisjoint::from([2..=6]);
    let m = Merge::new(a, b);
    let n = m.clone();
    let p = n.clone();
    let union1 = UnionIter::new(m);
    let union2 = UnionIter::new(n);
    assert!(union1.equal(union2));
    assert!(format!("{p:?}").starts_with("Merge"));

    let a = CheckSortedDisjoint::new(vec![1..=2, 5..=100].into_iter());
    let b = CheckSortedDisjoint::new(vec![2..=6].into_iter());
    let c = CheckSortedDisjoint::new(vec![-1..=-1].into_iter());
    let m = KMerge::new([a, b, c]);
    let n = m.clone();
    let p = n.clone();
    let union1 = UnionIter::new(m);
    let union2 = UnionIter::new(n);
    assert!(union1.equal(union2));
    assert!(format!("{p:?}").starts_with("KMerge"));
}

#[wasm_bindgen_test]
#[test]
fn not_iter_coverage_0() {
    let a = CheckSortedDisjoint::new(vec![1..=2, 5..=100].into_iter());
    let n = NotIter::new(a);
    let p = n.clone();
    let m = p.clone();
    assert!(n.equal(m));
    assert!(format!("{p:?}").starts_with("NotIter"));
}

#[wasm_bindgen_test]
#[test]
fn ranges_coverage_0() {
    let a = RangeSetBlaze::from_iter([1..=2, 5..=100]);
    let r = a.ranges();
    let p = r.as_ref();
    assert!(format!("{p:?}").starts_with("Ranges"));
    assert_eq!(r.len(), 2);

    let r2 = a.into_ranges();
    let n2 = !!r2;
    let a = RangeSetBlaze::from_iter([1..=2, 5..=100]);
    assert!(n2.equal(a.ranges()));
    let a = RangeSetBlaze::from_iter([1..=2, 5..=100]);
    let b = a.into_ranges();
    let a = RangeSetBlaze::from_iter([1..=2, 5..=100]);
    let c = a.into_ranges();
    let a = RangeSetBlaze::from_iter([1..=2, 5..=100]);
    assert!((b | c).equal(a.ranges()));

    let a = RangeSetBlaze::from_iter([1..=2, 5..=100]).into_ranges();
    let b = RangeSetBlaze::from_iter([1..=2, 5..=100]).into_ranges();
    assert!((a - b).is_empty());

    let a = RangeSetBlaze::from_iter([1..=2, 5..=100]).into_ranges();
    let b = RangeSetBlaze::from_iter([1..=2, 5..=100]).into_ranges();
    assert!((a ^ b).is_empty());

    let a = RangeSetBlaze::from_iter([1..=2, 5..=100]).into_ranges();
    let b = RangeSetBlaze::from_iter([1..=2, 5..=100]).into_ranges();
    assert!((a & b).equal(RangeSetBlaze::from_iter([1..=2, 5..=100]).into_ranges()));

    assert_eq!(
        RangeSetBlaze::from_iter([1..=2, 5..=100])
            .into_ranges()
            .len(),
        2
    );
    assert!(format!(
        "{:?}",
        RangeSetBlaze::from_iter([1..=2, 5..=100]).into_ranges()
    )
    .starts_with("IntoRanges"));
}

#[wasm_bindgen_test]
#[test]
fn sorted_disjoint_coverage_0() {
    let a = CheckSortedDisjoint::<i32, _>::default();
    assert!(a.is_empty());

    let a = CheckSortedDisjoint::new([1..=2, 5..=100].into_iter());
    let b = CheckSortedDisjoint::new([1..=2, 5..=100].into_iter());
    assert!((a & b).equal(CheckSortedDisjoint::new([1..=2, 5..=100].into_iter())));

    let a = CheckSortedDisjoint::new([1..=2, 5..=100].into_iter());
    let b = CheckSortedDisjoint::new([1..=2, 5..=100].into_iter());
    assert!((a - b).is_empty());

    let a = CheckSortedDisjoint::new([1..=2, 5..=100].into_iter());
    let b = CheckSortedDisjoint::new([1..=2, 5..=100].into_iter());
    assert!((a ^ b).is_empty());
}

#[wasm_bindgen_test]
#[test]
#[should_panic]
fn sorted_disjoint_coverage_1() {
    struct SomeAfterNone {
        a: i32,
    }
    impl Iterator for SomeAfterNone {
        type Item = RangeInclusive<i32>;
        fn next(&mut self) -> Option<Self::Item> {
            self.a += 1;
            if self.a % 2 == 0 {
                Some(self.a..=self.a)
            } else {
                None
            }
        }
    }

    let mut a = CheckSortedDisjoint::new(SomeAfterNone { a: 0 });
    a.next();
    a.next();
    a.next();
}

#[wasm_bindgen_test]
#[test]
#[should_panic]
fn sorted_disjoint_coverage_2() {
    #[allow(clippy::reversed_empty_ranges)]
    let mut a = CheckSortedDisjoint::new([1..=0].into_iter());
    a.next();
}

#[wasm_bindgen_test]
#[test]
#[should_panic]
fn sorted_disjoint_coverage_3() {
    #[allow(clippy::reversed_empty_ranges)]
    let mut a = CheckSortedDisjoint::new([1..=1, 2..=2].into_iter());
    a.next();
    a.next();
}

#[wasm_bindgen_test]
#[test]
#[should_panic]
fn sorted_disjoint_coverage_4() {
    #[allow(clippy::reversed_empty_ranges)]
    let mut a = CheckSortedDisjoint::new([0..=i128::MAX].into_iter());
    a.next();
}

#[wasm_bindgen_test]
#[test]
fn sorted_disjoint_iterator_coverage_0() {
    let a = CheckSortedDisjoint::new([1..=2, 5..=100].into_iter());
    let b = CheckSortedDisjoint::new([1..=2, 5..=101].into_iter());
    assert!(b.is_superset(a));
}

#[wasm_bindgen_test]
#[test]
fn union_iter_coverage_0() {
    let a = CheckSortedDisjoint::new(vec![1..=2, 5..=100].into_iter());
    let b = CheckSortedDisjoint::new(vec![1..=2, 5..=101].into_iter());
    let c = a.union(b);
    assert!(format!("{c:?}").starts_with("UnionIter"));
}

#[wasm_bindgen_test]
#[test]
fn unsorted_disjoint_coverage_0() {
    let a = AssumeSortedStarts::new([1..=2, 5..=100].into_iter());
    assert!(format!("{a:?}").starts_with("AssumeSortedStarts"));
}

#[wasm_bindgen_test]
#[test]
fn test_coverage_0() {
    let a = BooleanVector(vec![true, true, false, false]);
    assert!(format!("{a:?}").starts_with("BooleanVector"));

    let a = How::Union;
    #[allow(clippy::clone_on_copy)]
    let _b = a.clone();

    let mut rng = StdRng::seed_from_u64(0);
    let a = MemorylessRange::new(&mut rng, 1000, 0..=10, 0.5, 1, How::Intersection);
    let v: Vec<_> = a.take(100).collect();
    println!("{v:?}");

    let a = MemorylessIter::new(&mut rng, 1000, 0..=10, 0.5, 1, How::Intersection);
    let v: Vec<_> = a.take(100).collect();
    println!("{v:?}");
}

type Element = i64;
type Reference = std::collections::BTreeSet<Element>;

#[quickcheck]
fn disjoint(a: Reference, b: Reference) -> bool {
    let a_r = RangeSetBlaze::from_iter(&a);
    let b_r = RangeSetBlaze::from_iter(&b);
    a.is_disjoint(&b) == a_r.is_disjoint(&b_r)
}

#[quickcheck]
fn subset(a: Reference, b: Reference) -> bool {
    let a_r = RangeSetBlaze::from_iter(&a);
    let b_r = RangeSetBlaze::from_iter(&b);
    a.is_subset(&b) == a_r.is_subset(&b_r)
}

#[quickcheck]
fn superset(a: Reference, b: Reference) -> bool {
    let a_r = RangeSetBlaze::from_iter(&a);
    let b_r = RangeSetBlaze::from_iter(&b);
    a.is_superset(&b) == a_r.is_superset(&b_r)
}

/// just a helper to get good output when a check fails
fn binary_op<E: Debug, R: Eq + Debug>(a: E, b: E, expected: R, actual: R) -> bool {
    let res = expected == actual;
    if !res {
        println!("a:{a:?} b:{b:?} expected:{expected:?} actual:{actual:?}");
    }
    res
}

/// from: https://github.com/rklaehn/sorted-iter
/// just a helper to get good output when a check fails
fn check_size_hint<E: Debug>(
    input: E,
    expected: usize,
    (min, max): (usize, Option<usize>),
) -> bool {
    let res = min <= expected && max.map_or(true, |max| expected <= max && min <= max);
    if !res {
        println!("input:{input:?} expected:{expected:?} min:{min:?} max:{max:?}");
    }
    res
}

#[quickcheck]
fn intersection(a: Reference, b: Reference) -> bool {
    let a_r = RangeSetBlaze::from_iter(&a);
    let b_r = RangeSetBlaze::from_iter(&b);
    let expected: Reference = a.intersection(&b).cloned().collect();
    let actual: Reference = (a_r & b_r).into_iter().collect();
    binary_op(a, b, expected, actual)
}

#[quickcheck]
fn union(a: Reference, b: Reference) -> bool {
    let a_r = RangeSetBlaze::from_iter(&a);
    let b_r = RangeSetBlaze::from_iter(&b);
    let expected: Reference = a.union(&b).cloned().collect();
    let actual: Reference = (a_r | b_r).into_iter().collect();
    binary_op(a, b, expected, actual)
}

#[quickcheck]
fn multi_union(inputs: Vec<Reference>) -> bool {
    use crate::MultiwayRangeSetBlazeRef;

    let expected: Reference = inputs.iter().flatten().copied().collect();
    let actual = inputs.iter().map(RangeSetBlaze::from_iter).union();

    let res = actual.iter().eq(expected.iter().cloned());
    if !res {
        let actual: Reference = actual.iter().collect();
        println!("in:{inputs:?} expected:{expected:?} out:{actual:?}");
    }
    res
}

#[quickcheck]
fn difference(a: Reference, b: Reference) -> bool {
    let a_r = RangeSetBlaze::from_iter(&a);
    let b_r = RangeSetBlaze::from_iter(&b);
    let expected: Reference = a.difference(&b).cloned().collect();
    let actual: Reference = (a_r - b_r).into_iter().collect();
    binary_op(a, b, expected, actual)
}

#[quickcheck]
fn symmetric_difference(a: Reference, b: Reference) -> bool {
    let a_r = RangeSetBlaze::from_iter(&a);
    let b_r = RangeSetBlaze::from_iter(&b);
    let expected: Reference = a.symmetric_difference(&b).cloned().collect();
    let actual: Reference = (a_r ^ b_r).into_iter().collect();
    binary_op(a, b, expected, actual)
}

#[quickcheck]
fn intersection_size_hint(a: Reference, b: Reference) -> bool {
    let expected = a.intersection(&b).count();
    let a_r = RangeSetBlaze::from_iter(&a);
    let b_r = RangeSetBlaze::from_iter(&b);
    let actual = (a_r & b_r).into_iter().size_hint();
    check_size_hint((a, b), expected, actual)
}

#[quickcheck]
fn union_size_hint(a: Reference, b: Reference) -> bool {
    let expected = a.union(&b).count();
    let a_r = RangeSetBlaze::from_iter(&a);
    let b_r = RangeSetBlaze::from_iter(&b);
    let actual = (a_r | b_r).into_iter().size_hint();
    check_size_hint((a, b), expected, actual)
}

#[quickcheck]
fn multi_union_size_hint(inputs: Vec<Reference>) -> bool {
    let expected: Reference = inputs.iter().flatten().copied().collect();
    let actual = inputs
        .iter()
        .map(RangeSetBlaze::from_iter)
        .union()
        .iter()
        .size_hint();
    check_size_hint(inputs, expected.len(), actual)
}

#[quickcheck]
fn difference_size_hint(a: Reference, b: Reference) -> bool {
    let expected = a.difference(&b).count();
    let a_r = RangeSetBlaze::from_iter(&a);
    let b_r = RangeSetBlaze::from_iter(&b);
    let actual = (a_r - b_r).into_iter().size_hint();
    check_size_hint((a, b), expected, actual)
}

#[quickcheck]
fn symmetric_difference_size_hint(a: Reference, b: Reference) -> bool {
    let expected = a.symmetric_difference(&b).count();
    let a_r = RangeSetBlaze::from_iter(&a);
    let b_r = RangeSetBlaze::from_iter(&b);
    let actual = (a_r ^ b_r).into_iter().size_hint();
    check_size_hint((a, b), expected, actual)
}<|MERGE_RESOLUTION|>--- conflicted
+++ resolved
@@ -31,7 +31,7 @@
     assert!(range_set_blaze.to_string() == "255..=255");
 }
 
-#[wasm_bindgen_test]
+// Don't test wasm-unknown-unknown on panics
 #[test]
 #[should_panic]
 fn insert_max_u128() {
@@ -881,10 +881,7 @@
             assert_eq!($ty::f64_to_safe_len(1.0), len);
             assert!($ty::safe_max_value()<=$ty::MAX);
             assert!(<$ty as Integer>::safe_max_value()<=$ty::MAX);
-<<<<<<< HEAD
-
-=======
->>>>>>> a09aaeba
+
         )*
     }};
 }
@@ -1089,7 +1086,7 @@
     assert!(!a.is_disjoint(&a));
 }
 
-#[wasm_bindgen_test]
+// Don't test wasm-unknown-unknown on panics
 #[test]
 #[should_panic]
 fn lib_coverage_2() {
@@ -1097,7 +1094,7 @@
     v.contains(u128::MAX);
 }
 
-#[wasm_bindgen_test]
+// Don't test wasm-unknown-unknown on panics
 #[test]
 #[should_panic]
 fn lib_coverage_3() {
@@ -1105,7 +1102,7 @@
     v.remove(u128::MAX);
 }
 
-#[wasm_bindgen_test]
+// Don't test wasm-unknown-unknown on panics
 #[test]
 #[should_panic]
 fn lib_coverage_4() {
@@ -1113,7 +1110,7 @@
     v.split_off(u128::MAX);
 }
 
-#[wasm_bindgen_test]
+// Don't test wasm-unknown-unknown on panics
 #[test]
 #[should_panic]
 fn lib_coverage_5() {
@@ -1235,7 +1232,7 @@
     assert!((a ^ b).is_empty());
 }
 
-#[wasm_bindgen_test]
+// Don't test wasm-unknown-unknown on panics
 #[test]
 #[should_panic]
 fn sorted_disjoint_coverage_1() {
@@ -1260,7 +1257,7 @@
     a.next();
 }
 
-#[wasm_bindgen_test]
+// Don't test wasm-unknown-unknown on panics
 #[test]
 #[should_panic]
 fn sorted_disjoint_coverage_2() {
@@ -1269,7 +1266,7 @@
     a.next();
 }
 
-#[wasm_bindgen_test]
+// Don't test wasm-unknown-unknown on panics
 #[test]
 #[should_panic]
 fn sorted_disjoint_coverage_3() {
@@ -1279,7 +1276,7 @@
     a.next();
 }
 
-#[wasm_bindgen_test]
+// Don't test wasm-unknown-unknown on panics
 #[test]
 #[should_panic]
 fn sorted_disjoint_coverage_4() {
