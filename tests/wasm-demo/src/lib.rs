<<<<<<< HEAD
// cmk
// use std::io::{BufReader, Cursor};

// use range_set_blaze::{demo_read_ranges_from_reader, RangeSetBlaze};
// use wasm_bindgen::prelude::*;

// #[wasm_bindgen]
// pub fn disjoint_intervals(input: Vec<i32>) -> JsValue {
//     let set: RangeSetBlaze<_> = input.into_iter().collect();
//     let s = set.to_string();
//     JsValue::from_str(&s)
// }

// #[wasm_bindgen]
// pub fn demo_read_ranges_from_slice(data: &[u8]) -> JsValue {
//     let reader = BufReader::new(Cursor::new(data));
//     match demo_read_ranges_from_reader::<i32, _>(reader) {
//         Ok(set) => JsValue::from_str(&set.to_string()),
//         Err(e) => JsValue::from_str(&format!("Error: {}", e)),
//     }
// }
=======
use range_set_blaze::RangeSetBlaze;
use wasm_bindgen::prelude::*;

#[wasm_bindgen]
pub fn disjoint_intervals(input: Vec<i32>) -> JsValue {
    let set: RangeSetBlaze<_> = input.into_iter().collect();
    let s = set.to_string();
    JsValue::from_str(&s)
}
>>>>>>> 3a55bb1c
<|MERGE_RESOLUTION|>--- conflicted
+++ resolved
@@ -1,26 +1,3 @@
-<<<<<<< HEAD
-// cmk
-// use std::io::{BufReader, Cursor};
-
-// use range_set_blaze::{demo_read_ranges_from_reader, RangeSetBlaze};
-// use wasm_bindgen::prelude::*;
-
-// #[wasm_bindgen]
-// pub fn disjoint_intervals(input: Vec<i32>) -> JsValue {
-//     let set: RangeSetBlaze<_> = input.into_iter().collect();
-//     let s = set.to_string();
-//     JsValue::from_str(&s)
-// }
-
-// #[wasm_bindgen]
-// pub fn demo_read_ranges_from_slice(data: &[u8]) -> JsValue {
-//     let reader = BufReader::new(Cursor::new(data));
-//     match demo_read_ranges_from_reader::<i32, _>(reader) {
-//         Ok(set) => JsValue::from_str(&set.to_string()),
-//         Err(e) => JsValue::from_str(&format!("Error: {}", e)),
-//     }
-// }
-=======
 use range_set_blaze::RangeSetBlaze;
 use wasm_bindgen::prelude::*;
 
@@ -29,5 +6,4 @@
     let set: RangeSetBlaze<_> = input.into_iter().collect();
     let s = set.to_string();
     JsValue::from_str(&s)
-}
->>>>>>> 3a55bb1c
+}